{
  "settings": {
    "language": "Language",
    "theme": "Theme",
    "light": "Light",
    "dark": "Dark",
    "system": "System"
  },
  "header": {
    "documents": "Documents",
    "knowledgeGraph": "Knowledge Graph",
    "retrieval": "Retrieval",
    "api": "API",
    "projectRepository": "Project Repository",
    "logout": "Logout",
    "themeToggle": {
      "switchToLight": "Switch to light theme",
      "switchToDark": "Switch to dark theme"
    }
  },
  "login": {
    "description": "Please enter your account and password to log in to the system",
    "username": "Username",
    "usernamePlaceholder": "Please input a username",
    "password": "Password",
    "passwordPlaceholder": "Please input a password",
    "loginButton": "Login",
    "loggingIn": "Logging in...",
    "successMessage": "Login succeeded",
    "errorEmptyFields": "Please enter your username and password",
    "errorInvalidCredentials": "Login failed, please check username and password",
    "authDisabled": "Authentication is disabled. Using login free mode.",
    "guestMode": "Login Free"
  },
  "common": {
    "cancel": "Cancel"
  },
  "documentPanel": {
    "clearDocuments": {
      "button": "Clear",
      "tooltip": "Clear documents",
      "title": "Clear Documents",
      "description": "This will remove all documents from the system",
      "warning": "WARNING: This action will permanently delete all documents and cannot be undone!",
      "confirm": "Do you really want to clear all documents?",
      "confirmPrompt": "Type 'yes' to confirm this action",
      "confirmPlaceholder": "Type yes to confirm",
      "clearCache": "Clear LLM cache",
      "confirmButton": "YES",
      "success": "Documents cleared successfully",
      "cacheCleared": "Cache cleared successfully",
      "cacheClearFailed": "Failed to clear cache:\n{{error}}",
      "failed": "Clear Documents Failed:\n{{message}}",
      "error": "Clear Documents Failed:\n{{error}}"
    },
    "uploadDocuments": {
      "button": "Upload",
      "tooltip": "Upload documents",
      "title": "Upload Documents",
      "description": "Drag and drop your documents here or click to browse.",
      "single": {
        "uploading": "Uploading {{name}}: {{percent}}%",
        "success": "Upload Success:\n{{name}} uploaded successfully",
        "failed": "Upload Failed:\n{{name}}\n{{message}}",
        "error": "Upload Failed:\n{{name}}\n{{error}}"
      },
      "batch": {
        "uploading": "Uploading files...",
        "success": "Files uploaded successfully",
        "error": "Some files failed to upload"
      },
      "generalError": "Upload Failed\n{{error}}",
      "fileTypes": "Supported types: TXT, MD, DOCX, PDF, PPTX, RTF, ODT, EPUB, HTML, HTM, TEX, JSON, XML, YAML, YML, CSV, LOG, CONF, INI, PROPERTIES, SQL, BAT, SH, C, CPP, PY, JAVA, JS, TS, SWIFT, GO, RB, PHP, CSS, SCSS, LESS",
      "fileUploader": {
        "singleFileLimit": "Cannot upload more than 1 file at a time",
        "maxFilesLimit": "Cannot upload more than {{count}} files",
        "fileRejected": "File {{name}} was rejected",
        "unsupportedType": "Unsupported file type",
        "fileTooLarge": "File too large, maximum size is {{maxSize}}",
        "dropHere": "Drop the files here",
        "dragAndDrop": "Drag and drop files here, or click to select files",
        "removeFile": "Remove file",
        "uploadDescription": "You can upload {{isMultiple ? 'multiple' : count}} files (up to {{maxSize}} each)",
        "duplicateFile": "File name already exists in server cache"
      }
    },
    "documentManager": {
      "title": "Document Management",
      "scanButton": "Scan",
      "scanTooltip": "Scan documents in input folder",
      "pipelineStatusButton": "Pipeline Status",
      "pipelineStatusTooltip": "View pipeline status",
      "uploadedTitle": "Uploaded Documents",
      "uploadedDescription": "List of uploaded documents and their statuses.",
      "emptyTitle": "No Documents",
      "emptyDescription": "There are no uploaded documents yet.",
      "columns": {
        "id": "ID",
        "summary": "Summary",
        "status": "Status",
        "length": "Length",
        "chunks": "Chunks",
        "created": "Created",
        "updated": "Updated",
        "metadata": "Metadata"
      },
      "status": {
        "all": "All",
        "completed": "Completed",
        "processing": "Processing",
        "pending": "Pending",
        "failed": "Failed"
      },
      "errors": {
        "loadFailed": "Failed to load documents\n{{error}}",
        "scanFailed": "Failed to scan documents\n{{error}}",
        "scanProgressFailed": "Failed to get scan progress\n{{error}}"
      },
      "fileNameLabel": "File Name",
      "showButton": "Show",
      "hideButton": "Hide",
      "showFileNameTooltip": "Show file name",
      "hideFileNameTooltip": "Hide file name"
    },
    "pipelineStatus": {
      "title": "Pipeline Status",
      "busy": "Pipeline Busy",
      "requestPending": "Request Pending",
      "jobName": "Job Name",
      "startTime": "Start Time",
      "progress": "Progress",
      "unit": "batch",
      "latestMessage": "Latest Message",
      "historyMessages": "History Messages",
      "errors": {
        "fetchFailed": "Failed to get pipeline status\n{{error}}"
      }
    }
  },
  "graphPanel": {
    "dataIsTruncated": "Graph data is truncated to Max Nodes",
    "statusDialog": {
      "title": "LightRAG Server Settings"
    },
    "sideBar": {
      "settings": {
        "settings": "Settings",
        "healthCheck": "Health Check",
        "showPropertyPanel": "Show Property Panel",
        "showSearchBar": "Show Search Bar",
        "showNodeLabel": "Show Node Label",
        "nodeDraggable": "Node Draggable",
        "showEdgeLabel": "Show Edge Label",
        "hideUnselectedEdges": "Hide Unselected Edges",
        "edgeEvents": "Edge Events",
        "maxQueryDepth": "Max Query Depth",
        "maxNodes": "Max Nodes",
        "maxLayoutIterations": "Max Layout Iterations",
<<<<<<< HEAD
        "resetToDefault": "Reset to default",
        "depth": "D",
        "max": "Max",
=======
        "edgeSizeRange": "Edge Size Range",
        "depth": "Depth",
>>>>>>> e04670d8
        "degree": "Degree",
        "apiKey": "API Key",
        "enterYourAPIkey": "Enter your API key",
        "save": "Save",
        "refreshLayout": "Refresh Layout"
      },
      "zoomControl": {
        "zoomIn": "Zoom In",
        "zoomOut": "Zoom Out",
        "resetZoom": "Reset Zoom",
        "rotateCamera": "Clockwise Rotate",
        "rotateCameraCounterClockwise": "Counter-Clockwise Rotate"
      },
      "layoutsControl": {
        "startAnimation": "Continue layout animation",
        "stopAnimation": "Stop layout animation",
        "layoutGraph": "Layout Graph",
        "layouts": {
          "Circular": "Circular",
          "Circlepack": "Circlepack",
          "Random": "Random",
          "Noverlaps": "Noverlaps",
          "Force Directed": "Force Directed",
          "Force Atlas": "Force Atlas"
        }
      },
      "fullScreenControl": {
        "fullScreen": "Full Screen",
        "windowed": "Windowed"
      }
    },
    "statusIndicator": {
      "connected": "Connected",
      "disconnected": "Disconnected"
    },
    "statusCard": {
      "unavailable": "Status information unavailable",
      "storageInfo": "Storage Info",
      "workingDirectory": "Working Directory",
      "inputDirectory": "Input Directory",
      "llmConfig": "LLM Configuration",
      "llmBinding": "LLM Binding",
      "llmBindingHost": "LLM Binding Host",
      "llmModel": "LLM Model",
      "maxTokens": "Max Tokens",
      "embeddingConfig": "Embedding Configuration",
      "embeddingBinding": "Embedding Binding",
      "embeddingBindingHost": "Embedding Binding Host",
      "embeddingModel": "Embedding Model",
      "storageConfig": "Storage Configuration",
      "kvStorage": "KV Storage",
      "docStatusStorage": "Doc Status Storage",
      "graphStorage": "Graph Storage",
      "vectorStorage": "Vector Storage"
    },
    "propertiesView": {
      "node": {
        "title": "Node",
        "id": "ID",
        "labels": "Labels",
        "degree": "Degree",
        "properties": "Properties",
        "relationships": "Relations(within subgraph)",
        "expandNode": "Expand Node",
        "pruneNode": "Prune Node",
        "deleteAllNodesError": "Refuse to delete all nodes in the graph",
        "nodesRemoved": "{{count}} nodes removed, including orphan nodes",
        "noNewNodes": "No expandable nodes found",
        "propertyNames": {
          "description": "Description",
          "entity_id": "Name",
          "entity_type": "Type",
          "source_id": "SrcID",
          "Neighbour": "Neigh",
          "file_path": "Source"
        }
      },
      "edge": {
        "title": "Relationship",
        "id": "ID",
        "type": "Type",
        "source": "Source",
        "target": "Target",
        "properties": "Properties"
      }
    },
    "search": {
      "placeholder": "Search nodes...",
      "message": "And {count} others"
    },
    "graphLabels": {
      "selectTooltip": "Select query label",
      "noLabels": "No labels found",
      "label": "Label",
      "placeholder": "Search labels...",
      "andOthers": "And {count} others",
      "refreshTooltip": "Reload graph data"
    },
    "emptyGraph": "Graph Is Empty"
  },
  "retrievePanel": {
    "chatMessage": {
      "copyTooltip": "Copy to clipboard",
      "copyError": "Failed to copy text to clipboard"
    },
    "retrieval": {
      "startPrompt": "Start a retrieval by typing your query below",
      "clear": "Clear",
      "send": "Send",
      "placeholder": "Type your query...",
      "error": "Error: Failed to get response"
    },
    "querySettings": {
      "parametersTitle": "Parameters",
      "parametersDescription": "Configure your query parameters",
      "queryMode": "Query Mode",
      "queryModeTooltip": "Select the retrieval strategy:\n• Naive: Basic search without advanced techniques\n• Local: Context-dependent information retrieval\n• Global: Utilizes global knowledge base\n• Hybrid: Combines local and global retrieval\n• Mix: Integrates knowledge graph with vector retrieval",
      "queryModeOptions": {
        "naive": "Naive",
        "local": "Local",
        "global": "Global",
        "hybrid": "Hybrid",
        "mix": "Mix"
      },
      "responseFormat": "Response Format",
      "responseFormatTooltip": "Defines the response format. Examples:\n• Multiple Paragraphs\n• Single Paragraph\n• Bullet Points",
      "responseFormatOptions": {
        "multipleParagraphs": "Multiple Paragraphs",
        "singleParagraph": "Single Paragraph",
        "bulletPoints": "Bullet Points"
      },
      "topK": "Top K Results",
      "topKTooltip": "Number of top items to retrieve. Represents entities in 'local' mode and relationships in 'global' mode",
      "topKPlaceholder": "Number of results",
      "maxTokensTextUnit": "Max Tokens for Text Unit",
      "maxTokensTextUnitTooltip": "Maximum number of tokens allowed for each retrieved text chunk",
      "maxTokensGlobalContext": "Max Tokens for Global Context",
      "maxTokensGlobalContextTooltip": "Maximum number of tokens allocated for relationship descriptions in global retrieval",
      "maxTokensLocalContext": "Max Tokens for Local Context",
      "maxTokensLocalContextTooltip": "Maximum number of tokens allocated for entity descriptions in local retrieval",
      "historyTurns": "History Turns",
      "historyTurnsTooltip": "Number of complete conversation turns (user-assistant pairs) to consider in the response context",
      "historyTurnsPlaceholder": "Number of history turns",
      "hlKeywords": "High-Level Keywords",
      "hlKeywordsTooltip": "List of high-level keywords to prioritize in retrieval. Separate with commas",
      "hlkeywordsPlaceHolder": "Enter keywords",
      "llKeywords": "Low-Level Keywords",
      "llKeywordsTooltip": "List of low-level keywords to refine retrieval focus. Separate with commas",
      "onlyNeedContext": "Only Need Context",
      "onlyNeedContextTooltip": "If True, only returns the retrieved context without generating a response",
      "onlyNeedPrompt": "Only Need Prompt",
      "onlyNeedPromptTooltip": "If True, only returns the generated prompt without producing a response",
      "streamResponse": "Stream Response",
      "streamResponseTooltip": "If True, enables streaming output for real-time responses"
    }
  },
  "apiSite": {
    "loading": "Loading API Documentation..."
  },
  "apiKeyAlert": {
    "title": "API Key is required",
    "description": "Please enter your API key to access the service",
    "placeholder": "Enter your API key",
    "save": "Save"
  }
}<|MERGE_RESOLUTION|>--- conflicted
+++ resolved
@@ -156,14 +156,10 @@
         "maxQueryDepth": "Max Query Depth",
         "maxNodes": "Max Nodes",
         "maxLayoutIterations": "Max Layout Iterations",
-<<<<<<< HEAD
         "resetToDefault": "Reset to default",
+        "edgeSizeRange": "Edge Size Range",
         "depth": "D",
         "max": "Max",
-=======
-        "edgeSizeRange": "Edge Size Range",
-        "depth": "Depth",
->>>>>>> e04670d8
         "degree": "Degree",
         "apiKey": "API Key",
         "enterYourAPIkey": "Enter your API key",
