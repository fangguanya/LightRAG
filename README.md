<center><h2>🚀 LightRAG: Simple and Fast Retrieval-Augmented Generation</h2></center>
<div align="center">
<table border="0" width="100%">
<tr>
<td width="100" align="center">
<img src="https://i-blog.csdnimg.cn/direct/0d97ea81439442a19ac3972ad537a811.png" width="80" height="80" alt="lightrag">
</td>
<td>
<div>
    <p>
        <a href='https://lightrag.github.io'><img src='https://img.shields.io/badge/Project-Page-Green'></a>
        <a href='https://youtu.be/oageL-1I0GE'><img src='https://badges.aleen42.com/src/youtube.svg'></a>
        <a href='https://arxiv.org/abs/2410.05779'><img src='https://img.shields.io/badge/arXiv-2410.05779-b31b1b'></a>
        <a href='https://learnopencv.com/lightrag'><img src='https://img.shields.io/badge/LearnOpenCV-blue'></a>
    </p>
    <p>
        <img src='https://img.shields.io/github/stars/hkuds/lightrag?color=green&style=social' />
        <img src="https://img.shields.io/badge/python-3.10-blue">
        <a href="https://pypi.org/project/lightrag-hku/"><img src="https://img.shields.io/pypi/v/lightrag-hku.svg"></a>
        <a href="https://pepy.tech/project/lightrag-hku"><img src="https://static.pepy.tech/badge/lightrag-hku/month"></a>
    </p>
    <p>
        <a href='https://discord.gg/yF2MmDJyGJ'><img src='https://discordapp.com/api/guilds/1296348098003734629/widget.png?style=shield'></a>
        <a href='https://github.com/HKUDS/LightRAG/issues/285'><img src='https://img.shields.io/badge/群聊-wechat-green'></a>
    </p>
</div>
</td>
</tr>
</table>

<div align="center">
This repository hosts the code of LightRAG. The structure of this code is based on <a href="https://github.com/gusye1234/nano-graphrag">nano-graphrag</a>.

<img src="https://i-blog.csdnimg.cn/direct/b2aaf634151b4706892693ffb43d9093.png" width="800" alt="LightRAG Diagram">
</div>
</div>
</br>


<details>
  <summary style="font-size: 1.4em; font-weight: bold; cursor: pointer; display: list-item;">
    🎉 News
  </summary>


- [x] [2025.02.05]🎯📢Our team has released [VideoRAG](https://github.com/HKUDS/VideoRAG) understanding extremely long-context videos.
- [x] [2025.01.13]🎯📢Our team has released [MiniRAG](https://github.com/HKUDS/MiniRAG) making RAG simpler with small models.
- [x] [2025.01.06]🎯📢You can now [use PostgreSQL for Storage](#using-postgresql-for-storage).
- [x] [2024.12.31]🎯📢LightRAG now supports [deletion by document ID](https://github.com/HKUDS/LightRAG?tab=readme-ov-file#delete).
- [x] [2024.11.25]🎯📢LightRAG now supports seamless integration of [custom knowledge graphs](https://github.com/HKUDS/LightRAG?tab=readme-ov-file#insert-custom-kg), empowering users to enhance the system with their own domain expertise.
- [x] [2024.11.19]🎯📢A comprehensive guide to LightRAG is now available on [LearnOpenCV](https://learnopencv.com/lightrag). Many thanks to the blog author.
- [x] [2024.11.12]🎯📢LightRAG now supports [Oracle Database 23ai for all storage types (KV, vector, and graph)](https://github.com/HKUDS/LightRAG/blob/main/examples/lightrag_oracle_demo.py).
- [x] [2024.11.11]🎯📢LightRAG now supports [deleting entities by their names](https://github.com/HKUDS/LightRAG?tab=readme-ov-file#delete).
- [x] [2024.11.09]🎯📢Introducing the [LightRAG Gui](https://lightrag-gui.streamlit.app), which allows you to insert, query, visualize, and download LightRAG knowledge.
- [x] [2024.11.04]🎯📢You can now [use Neo4J for Storage](https://github.com/HKUDS/LightRAG?tab=readme-ov-file#using-neo4j-for-storage).
- [x] [2024.10.29]🎯📢LightRAG now supports multiple file types, including PDF, DOC, PPT, and CSV via `textract`.
- [x] [2024.10.20]🎯📢We've added a new feature to LightRAG: Graph Visualization.
- [x] [2024.10.18]🎯📢We've added a link to a [LightRAG Introduction Video](https://youtu.be/oageL-1I0GE). Thanks to the author!
- [x] [2024.10.17]🎯📢We have created a [Discord channel](https://discord.gg/yF2MmDJyGJ)! Welcome to join for sharing and discussions! 🎉🎉
- [x] [2024.10.16]🎯📢LightRAG now supports [Ollama models](https://github.com/HKUDS/LightRAG?tab=readme-ov-file#quick-start)!
- [x] [2024.10.15]🎯📢LightRAG now supports [Hugging Face models](https://github.com/HKUDS/LightRAG?tab=readme-ov-file#quick-start)!

</details>

<details>
  <summary style="font-size: 1.4em; font-weight: bold; cursor: pointer; display: list-item;">
    Algorithm Flowchart
  </summary>

![LightRAG Indexing Flowchart](https://learnopencv.com/wp-content/uploads/2024/11/LightRAG-VectorDB-Json-KV-Store-Indexing-Flowchart-scaled.jpg)
*Figure 1: LightRAG Indexing Flowchart - Img Caption : [Source](https://learnopencv.com/lightrag/)*
![LightRAG Retrieval and Querying Flowchart](https://learnopencv.com/wp-content/uploads/2024/11/LightRAG-Querying-Flowchart-Dual-Level-Retrieval-Generation-Knowledge-Graphs-scaled.jpg)
*Figure 2: LightRAG Retrieval and Querying Flowchart - Img Caption : [Source](https://learnopencv.com/lightrag/)*

</details>

## Install

* Install from source (Recommend)

```bash
cd LightRAG
pip install -e .
```
* Install from PyPI
```bash
pip install lightrag-hku
```

## Quick Start
* [Video demo](https://www.youtube.com/watch?v=g21royNJ4fw) of running LightRAG locally.
* All the code can be found in the `examples`.
* Set OpenAI API key in environment if using OpenAI models: `export OPENAI_API_KEY="sk-...".`
* Download the demo text "A Christmas Carol by Charles Dickens":
```bash
curl https://raw.githubusercontent.com/gusye1234/nano-graphrag/main/tests/mock_data.txt > ./book.txt
```

## Query

Use the below Python snippet (in a script) to initialize LightRAG and perform queries:

```python
import os
from lightrag import LightRAG, QueryParam
from lightrag.llm.openai import gpt_4o_mini_complete, gpt_4o_complete, openai_embed

rag = LightRAG(
    working_dir="your/path",
    embedding_func=openai_embed,
    llm_model_func=gpt_4o_mini_complete
)

# Insert text
rag.insert("Your text")

# Perform naive search
mode="naive"
# Perform local search
mode="local"
# Perform global search
mode="global"
# Perform hybrid search
mode="hybrid"
# Mix mode Integrates knowledge graph and vector retrieval.
mode="mix"

rag.query(
    "What are the top themes in this story?",
    param=QueryParam(mode=mode)
)
```

### Query Param

```python
class QueryParam:
    mode: Literal["local", "global", "hybrid", "naive", "mix"] = "global"
    """Specifies the retrieval mode:
    - "local": Focuses on context-dependent information.
    - "global": Utilizes global knowledge.
    - "hybrid": Combines local and global retrieval methods.
    - "naive": Performs a basic search without advanced techniques.
    - "mix": Integrates knowledge graph and vector retrieval. Mix mode combines knowledge graph and vector search:
        - Uses both structured (KG) and unstructured (vector) information
        - Provides comprehensive answers by analyzing relationships and context
        - Supports image content through HTML img tags
        - Allows control over retrieval depth via top_k parameter
    """
    only_need_context: bool = False
    """If True, only returns the retrieved context without generating a response."""
    response_type: str = "Multiple Paragraphs"
    """Defines the response format. Examples: 'Multiple Paragraphs', 'Single Paragraph', 'Bullet Points'."""
    top_k: int = 60
    """Number of top items to retrieve. Represents entities in 'local' mode and relationships in 'global' mode."""
    max_token_for_text_unit: int = 4000
    """Maximum number of tokens allowed for each retrieved text chunk."""
    max_token_for_global_context: int = 4000
    """Maximum number of tokens allocated for relationship descriptions in global retrieval."""
    max_token_for_local_context: int = 4000
    """Maximum number of tokens allocated for entity descriptions in local retrieval."""
    ...
```

> default value of Top_k can be change by environment  variables  TOP_K.

<details>
<summary> <b>Using Open AI-like APIs</b> </summary>

* LightRAG also supports Open AI-like chat/embeddings APIs:
```python
async def llm_model_func(
    prompt, system_prompt=None, history_messages=[], keyword_extraction=False, **kwargs
) -> str:
    return await openai_complete_if_cache(
        "solar-mini",
        prompt,
        system_prompt=system_prompt,
        history_messages=history_messages,
        api_key=os.getenv("UPSTAGE_API_KEY"),
        base_url="https://api.upstage.ai/v1/solar",
        **kwargs
    )

async def embedding_func(texts: list[str]) -> np.ndarray:
    return await openai_embed(
        texts,
        model="solar-embedding-1-large-query",
        api_key=os.getenv("UPSTAGE_API_KEY"),
        base_url="https://api.upstage.ai/v1/solar"
    )

rag = LightRAG(
    working_dir=WORKING_DIR,
    llm_model_func=llm_model_func,
    embedding_func=EmbeddingFunc(
        embedding_dim=4096,
        max_token_size=8192,
        func=embedding_func
    )
)
```
</details>

<details>
<summary> <b>Using Hugging Face Models</b> </summary>

* If you want to use Hugging Face models, you only need to set LightRAG as follows:

See `lightrag_hf_demo.py`

```python
from lightrag.llm import hf_model_complete, hf_embed
from transformers import AutoModel, AutoTokenizer
from lightrag.utils import EmbeddingFunc

# Initialize LightRAG with Hugging Face model
rag = LightRAG(
    working_dir=WORKING_DIR,
    llm_model_func=hf_model_complete,  # Use Hugging Face model for text generation
    llm_model_name='meta-llama/Llama-3.1-8B-Instruct',  # Model name from Hugging Face
    # Use Hugging Face embedding function
    embedding_func=EmbeddingFunc(
        embedding_dim=384,
        max_token_size=5000,
        func=lambda texts: hf_embed(
            texts,
            tokenizer=AutoTokenizer.from_pretrained("sentence-transformers/all-MiniLM-L6-v2"),
            embed_model=AutoModel.from_pretrained("sentence-transformers/all-MiniLM-L6-v2")
        )
    ),
)
```
</details>

<details>
<summary> <b>Using Ollama Models</b> </summary>

### Overview
If you want to use Ollama models, you need to pull model you plan to use and embedding model, for example `nomic-embed-text`.

Then you only need to set LightRAG as follows:

```python
from lightrag.llm.ollama import ollama_model_complete, ollama_embed
from lightrag.utils import EmbeddingFunc

# Initialize LightRAG with Ollama model
rag = LightRAG(
    working_dir=WORKING_DIR,
    llm_model_func=ollama_model_complete,  # Use Ollama model for text generation
    llm_model_name='your_model_name', # Your model name
    # Use Ollama embedding function
    embedding_func=EmbeddingFunc(
        embedding_dim=768,
        max_token_size=8192,
        func=lambda texts: ollama_embed(
            texts,
            embed_model="nomic-embed-text"
        )
    ),
)
```

### Increasing context size
In order for LightRAG to work context should be at least 32k tokens. By default Ollama models have context size of 8k. You can achieve this using one of two ways:

#### Increasing the `num_ctx` parameter in Modelfile.

1. Pull the model:
```bash
ollama pull qwen2
```

2. Display the model file:
```bash
ollama show --modelfile qwen2 > Modelfile
```

3. Edit the Modelfile by adding the following line:
```bash
PARAMETER num_ctx 32768
```

4. Create the modified model:
```bash
ollama create -f Modelfile qwen2m
```

#### Setup `num_ctx` via Ollama API.
Tiy can use `llm_model_kwargs` param to configure ollama:

```python
rag = LightRAG(
    working_dir=WORKING_DIR,
    llm_model_func=ollama_model_complete,  # Use Ollama model for text generation
    llm_model_name='your_model_name', # Your model name
    llm_model_kwargs={"options": {"num_ctx": 32768}},
    # Use Ollama embedding function
    embedding_func=EmbeddingFunc(
        embedding_dim=768,
        max_token_size=8192,
        func=lambda texts: ollama_embedding(
            texts,
            embed_model="nomic-embed-text"
        )
    ),
)
```
#### Low RAM GPUs

In order to run this experiment on low RAM GPU you should select small model and tune context window (increasing context increase memory consumption). For example, running this ollama example on repurposed mining GPU with 6Gb of RAM required to set context size to 26k while using `gemma2:2b`. It was able to find 197 entities and 19 relations on `book.txt`.

</details>

<details>
<summary> <b>Conversation History Support</b> </summary>

LightRAG now supports multi-turn dialogue through the conversation history feature. Here's how to use it:

```python
from lightrag import LightRAG, QueryParam

# Initialize LightRAG
rag = LightRAG(working_dir=WORKING_DIR)

# Create conversation history
conversation_history = [
    {"role": "user", "content": "What is the main character's attitude towards Christmas?"},
    {"role": "assistant", "content": "At the beginning of the story, Ebenezer Scrooge has a very negative attitude towards Christmas..."},
    {"role": "user", "content": "How does his attitude change?"}
]

# Create query parameters with conversation history
query_param = QueryParam(
    mode="mix",  # or any other mode: "local", "global", "hybrid"
    conversation_history=conversation_history,  # Add the conversation history
    history_turns=3  # Number of recent conversation turns to consider
)

# Make a query that takes into account the conversation history
response = rag.query(
    "What causes this change in his character?",
    param=query_param
)
```

</details>

<details>
<summary> <b>Custom Prompt Support</b> </summary>

LightRAG now supports custom prompts for fine-tuned control over the system's behavior. Here's how to use it:

```python
from lightrag import LightRAG, QueryParam

# Initialize LightRAG
rag = LightRAG(working_dir=WORKING_DIR)

# Create query parameters
query_param = QueryParam(
    mode="hybrid",  # or other mode: "local", "global", "hybrid", "mix" and "naive"
)

# Example 1: Using the default system prompt
response_default = rag.query(
    "What are the primary benefits of renewable energy?",
    param=query_param
)
print(response_default)

# Example 2: Using a custom prompt
custom_prompt = """
You are an expert assistant in environmental science. Provide detailed and structured answers with examples.
---Conversation History---
{history}

---Knowledge Base---
{context_data}

---Response Rules---

- Target format and length: {response_type}
"""
response_custom = rag.query(
    "What are the primary benefits of renewable energy?",
    param=query_param,
    system_prompt=custom_prompt  # Pass the custom prompt
)
print(response_custom)
```

</details>

<details>
<summary> <b>Separate Keyword Extraction</b> </summary>

We've introduced a new function `query_with_separate_keyword_extraction` to enhance the keyword extraction capabilities. This function separates the keyword extraction process from the user's prompt, focusing solely on the query to improve the relevance of extracted keywords.

##### How It Works?
The function operates by dividing the input into two parts:
- `User Query`
- `Prompt`

It then performs keyword extraction exclusively on the `user query`. This separation ensures that the extraction process is focused and relevant, unaffected by any additional language in the `prompt`. It also allows the `prompt` to serve purely for response formatting, maintaining the intent and clarity of the user's original question.

##### Usage Example
This `example` shows how to tailor the function for educational content, focusing on detailed explanations for older students.

```python
rag.query_with_separate_keyword_extraction(
    query="Explain the law of gravity",
    prompt="Provide a detailed explanation suitable for high school students studying physics.",
    param=QueryParam(mode="hybrid")
)
```

</details>

<details>
<summary> <b>Insert Custom KG</b> </summary>

```python
rag = LightRAG(
     working_dir=WORKING_DIR,
     llm_model_func=llm_model_func,
     embedding_func=EmbeddingFunc(
          embedding_dim=embedding_dimension,
          max_token_size=8192,
          func=embedding_func,
     ),
)

custom_kg = {
    "entities": [
        {
            "entity_name": "CompanyA",
            "entity_type": "Organization",
            "description": "A major technology company",
            "source_id": "Source1"
        },
        {
            "entity_name": "ProductX",
            "entity_type": "Product",
            "description": "A popular product developed by CompanyA",
            "source_id": "Source1"
        }
    ],
    "relationships": [
        {
            "src_id": "CompanyA",
            "tgt_id": "ProductX",
            "description": "CompanyA develops ProductX",
            "keywords": "develop, produce",
            "weight": 1.0,
            "source_id": "Source1"
        }
    ],
    "chunks": [
        {
            "content": "ProductX, developed by CompanyA, has revolutionized the market with its cutting-edge features.",
            "source_id": "Source1",
        },
        {
            "content": "PersonA is a prominent researcher at UniversityB, focusing on artificial intelligence and machine learning.",
            "source_id": "Source2",
        },
        {
            "content": "None",
            "source_id": "UNKNOWN",
        },
    ],
}

rag.insert_custom_kg(custom_kg)
```
</details>

## Insert

#### Basic Insert

```python
# Basic Insert
rag.insert("Text")
```

<details>
  <summary> <b> Batch Insert </b></summary>

```python
# Basic Batch Insert: Insert multiple texts at once
rag.insert(["TEXT1", "TEXT2",...])

# Batch Insert with custom batch size configuration
rag = LightRAG(
    working_dir=WORKING_DIR,
    addon_params={
        "insert_batch_size": 20  # Process 20 documents per batch
    }
)
rag.insert(["TEXT1", "TEXT2", "TEXT3", ...])  # Documents will be processed in batches of 20
```

The `insert_batch_size` parameter in `addon_params` controls how many documents are processed in each batch during insertion. This is useful for:
- Managing memory usage with large document collections
- Optimizing processing speed
- Providing better progress tracking
- Default value is 10 if not specified

</details>


<details>
  <summary><b>Incremental Insert</b></summary>

```python
# Incremental Insert: Insert new documents into an existing LightRAG instance
rag = LightRAG(
     working_dir=WORKING_DIR,
     llm_model_func=llm_model_func,
     embedding_func=EmbeddingFunc(
          embedding_dim=embedding_dimension,
          max_token_size=8192,
          func=embedding_func,
     ),
)

with open("./newText.txt") as f:
    rag.insert(f.read())
```

</details>

<details>
  <summary><b>Insert using Pipeline</b></summary>

The `apipeline_enqueue_documents` and `apipeline_process_enqueue_documents` functions allow you to perform incremental insertion of documents into the graph.

This is useful for scenarios where you want to process documents in the background while still allowing the main thread to continue executing.

And using a routine to process news documents.

```python
rag = LightRAG(..)
await rag.apipeline_enqueue_documents(input)
# Your routine in loop
await rag.apipeline_process_enqueue_documents(input)
```

</details>

<details>
  <summary><b>Insert Multi-file Type Support</b></summary>

The `textract` supports reading file types such as TXT, DOCX, PPTX, CSV, and PDF.

```python
import textract

file_path = 'TEXT.pdf'
text_content = textract.process(file_path)

rag.insert(text_content.decode('utf-8'))
```
</details>

## Storage

<details>
<summary> <b>Using Neo4J for Storage</b> </summary>

* For production level scenarios you will most likely want to leverage an enterprise solution
* for KG storage. Running Neo4J in Docker is recommended for seamless local testing.
* See: https://hub.docker.com/_/neo4j

```python
export NEO4J_URI="neo4j://localhost:7687"
export NEO4J_USERNAME="neo4j"
export NEO4J_PASSWORD="password"

# When you launch the project be sure to override the default KG: NetworkX
# by specifying kg="Neo4JStorage".

# Note: Default settings use NetworkX
# Initialize LightRAG with Neo4J implementation.
WORKING_DIR = "./local_neo4jWorkDir"

rag = LightRAG(
    working_dir=WORKING_DIR,
    llm_model_func=gpt_4o_mini_complete,  # Use gpt_4o_mini_complete LLM model
    graph_storage="Neo4JStorage", #<-----------override KG default
    log_level="DEBUG"  #<-----------override log_level default
)
```
see test_neo4j.py for a working example.

</details>

<details>
<summary> <b>Using PostgreSQL for Storage</b> </summary>

For production level scenarios you will most likely want to leverage an enterprise solution. PostgreSQL can provide a one-stop solution for you as KV store, VectorDB (pgvector) and GraphDB (apache AGE).
* PostgreSQL is lightweight,the whole binary distribution including all necessary plugins can be zipped to 40MB: Ref to [Windows Release](https://github.com/ShanGor/apache-age-windows/releases/tag/PG17%2Fv1.5.0-rc0) as it is easy to install for Linux/Mac.
* If you prefer docker, please start with this image if you are a beginner to avoid hiccups (DO read the overview): https://hub.docker.com/r/shangor/postgres-for-rag
* How to start? Ref to: [examples/lightrag_zhipu_postgres_demo.py](https://github.com/HKUDS/LightRAG/blob/main/examples/lightrag_zhipu_postgres_demo.py)
* Create index for AGE example: (Change below `dickens` to your graph name if necessary)
  ```sql
  load 'age';
  SET search_path = ag_catalog, "$user", public;
  CREATE INDEX CONCURRENTLY entity_p_idx ON dickens."Entity" (id);
  CREATE INDEX CONCURRENTLY vertex_p_idx ON dickens."_ag_label_vertex" (id);
  CREATE INDEX CONCURRENTLY directed_p_idx ON dickens."DIRECTED" (id);
  CREATE INDEX CONCURRENTLY directed_eid_idx ON dickens."DIRECTED" (end_id);
  CREATE INDEX CONCURRENTLY directed_sid_idx ON dickens."DIRECTED" (start_id);
  CREATE INDEX CONCURRENTLY directed_seid_idx ON dickens."DIRECTED" (start_id,end_id);
  CREATE INDEX CONCURRENTLY edge_p_idx ON dickens."_ag_label_edge" (id);
  CREATE INDEX CONCURRENTLY edge_sid_idx ON dickens."_ag_label_edge" (start_id);
  CREATE INDEX CONCURRENTLY edge_eid_idx ON dickens."_ag_label_edge" (end_id);
  CREATE INDEX CONCURRENTLY edge_seid_idx ON dickens."_ag_label_edge" (start_id,end_id);
  create INDEX CONCURRENTLY vertex_idx_node_id ON dickens."_ag_label_vertex" (ag_catalog.agtype_access_operator(properties, '"node_id"'::agtype));
  create INDEX CONCURRENTLY entity_idx_node_id ON dickens."Entity" (ag_catalog.agtype_access_operator(properties, '"node_id"'::agtype));
  CREATE INDEX CONCURRENTLY entity_node_id_gin_idx ON dickens."Entity" using gin(properties);
  ALTER TABLE dickens."DIRECTED" CLUSTER ON directed_sid_idx;

  -- drop if necessary
  drop INDEX entity_p_idx;
  drop INDEX vertex_p_idx;
  drop INDEX directed_p_idx;
  drop INDEX directed_eid_idx;
  drop INDEX directed_sid_idx;
  drop INDEX directed_seid_idx;
  drop INDEX edge_p_idx;
  drop INDEX edge_sid_idx;
  drop INDEX edge_eid_idx;
  drop INDEX edge_seid_idx;
  drop INDEX vertex_idx_node_id;
  drop INDEX entity_idx_node_id;
  drop INDEX entity_node_id_gin_idx;
  ```
* Known issue of the Apache AGE: The released versions got below issue:
  > You might find that the properties of the nodes/edges are empty.
  > It is a known issue of the release version: https://github.com/apache/age/pull/1721
  >
  > You can Compile the AGE from source code and fix it.

</details>

<details>
<summary> <b>Using Faiss for Storage</b> </summary>

- Install the required dependencies:
```
pip install faiss-cpu
```
You can also install `faiss-gpu` if you have GPU support.

- Here we are using `sentence-transformers` but you can also use `OpenAIEmbedding` model with `3072` dimensions.

```
async def embedding_func(texts: list[str]) -> np.ndarray:
    model = SentenceTransformer('all-MiniLM-L6-v2')
    embeddings = model.encode(texts, convert_to_numpy=True)
    return embeddings

# Initialize LightRAG with the LLM model function and embedding function
    rag = LightRAG(
        working_dir=WORKING_DIR,
        llm_model_func=llm_model_func,
        embedding_func=EmbeddingFunc(
            embedding_dim=384,
            max_token_size=8192,
            func=embedding_func,
        ),
        vector_storage="FaissVectorDBStorage",
        vector_db_storage_cls_kwargs={
            "cosine_better_than_threshold": 0.3  # Your desired threshold
        }
    )
```

<<<<<<< HEAD
</details>
=======
### Insert Custom KG

```python
rag = LightRAG(
     working_dir=WORKING_DIR,
     llm_model_func=llm_model_func,
     embedding_func=EmbeddingFunc(
          embedding_dim=embedding_dimension,
          max_token_size=8192,
          func=embedding_func,
     ),
)

custom_kg = {
    "entities": [
        {
            "entity_name": "CompanyA",
            "entity_type": "Organization",
            "description": "A major technology company",
            "source_id": "Source1"
        },
        {
            "entity_name": "ProductX",
            "entity_type": "Product",
            "description": "A popular product developed by CompanyA",
            "source_id": "Source1"
        }
    ],
    "relationships": [
        {
            "src_id": "CompanyA",
            "tgt_id": "ProductX",
            "description": "CompanyA develops ProductX",
            "keywords": "develop, produce",
            "weight": 1.0,
            "source_id": "Source1"
        }
    ],
    "chunks": [
        {
            "content": "ProductX, developed by CompanyA, has revolutionized the market with its cutting-edge features.",
            "source_id": "Source1",
            "chunk_order_index": 0,
        },
        {
            "content": "One outstanding feature of ProductX is its advanced AI capabilities.",
            "source_id": "Source1",
            "chunk_order_index": 1,
        },
        {
            "content": "PersonA is a prominent researcher at UniversityB, focusing on artificial intelligence and machine learning.",
            "source_id": "Source2",
            "chunk_order_index": 0,
        },
        {
            "content": "None",
            "source_id": "UNKNOWN",
            "chunk_order_index": 0,
        },
    ],
}
>>>>>>> 7fab9acc

## Delete

```python

rag = LightRAG(
     working_dir=WORKING_DIR,
     llm_model_func=llm_model_func,
     embedding_func=EmbeddingFunc(
          embedding_dim=embedding_dimension,
          max_token_size=8192,
          func=embedding_func,
     ),
)

#  Delete Entity: Deleting entities by their names
rag.delete_by_entity("Project Gutenberg")

#  Delete Document: Deleting entities and relationships associated with the document by doc id
rag.delete_by_doc_id("doc_id")
```

## LightRAG init parameters

<details>
<summary> Parameters </summary>

| **Parameter**                                | **Type** | **Explanation**                                                                                                                                                                                                                                                                                                                                                                                                                                                                                                                                                                                                                                                                     | **Default**                                                                                                 |
|----------------------------------------------| --- |-------------------------------------------------------------------------------------------------------------------------------------------------------------------------------------------------------------------------------------------------------------------------------------------------------------------------------------------------------------------------------------------------------------------------------------------------------------------------------------------------------------------------------------------------------------------------------------------------------------------------------------------------------------------------------------|-------------------------------------------------------------------------------------------------------------|
| **working\_dir**                             | `str` | Directory where the cache will be stored                                                                                                                                                                                                                                                                                                                                                                                                                                                                                                                                                                                                                                            | `lightrag_cache+timestamp`                                                                                  |
| **kv\_storage**                              | `str` | Storage type for documents and text chunks. Supported types: `JsonKVStorage`, `OracleKVStorage`                                                                                                                                                                                                                                                                                                                                                                                                                                                                                                                                                                                     | `JsonKVStorage`                                                                                             |
| **vector\_storage**                          | `str` | Storage type for embedding vectors. Supported types: `NanoVectorDBStorage`, `OracleVectorDBStorage`                                                                                                                                                                                                                                                                                                                                                                                                                                                                                                                                                                                 | `NanoVectorDBStorage`                                                                                       |
| **graph\_storage**                           | `str` | Storage type for graph edges and nodes. Supported types: `NetworkXStorage`, `Neo4JStorage`, `OracleGraphStorage`                                                                                                                                                                                                                                                                                                                                                                                                                                                                                                                                                                    | `NetworkXStorage`                                                                                           |
| **log\_level**                               |     | Log level for application runtime                                                                                                                                                                                                                                                                                                                                                                                                                                                                                                                                                                                                                                                   | `logging.DEBUG`                                                                                             |
| **chunk\_token\_size**                       | `int` | Maximum token size per chunk when splitting documents                                                                                                                                                                                                                                                                                                                                                                                                                                                                                                                                                                                                                               | `1200`                                                                                                      |
| **chunk\_overlap\_token\_size**              | `int` | Overlap token size between two chunks when splitting documents                                                                                                                                                                                                                                                                                                                                                                                                                                                                                                                                                                                                                      | `100`                                                                                                       |
| **tiktoken\_model\_name**                    | `str` | Model name for the Tiktoken encoder used to calculate token numbers                                                                                                                                                                                                                                                                                                                                                                                                                                                                                                                                                                                                                 | `gpt-4o-mini`                                                                                               |
| **entity\_extract\_max\_gleaning**           | `int` | Number of loops in the entity extraction process, appending history messages                                                                                                                                                                                                                                                                                                                                                                                                                                                                                                                                                                                                        | `1`                                                                                                         |
| **entity\_summary\_to\_max\_tokens**         | `int` | Maximum token size for each entity summary                                                                                                                                                                                                                                                                                                                                                                                                                                                                                                                                                                                                                                          | `500`                                                                                                       |
| **node\_embedding\_algorithm**               | `str` | Algorithm for node embedding (currently not used)                                                                                                                                                                                                                                                                                                                                                                                                                                                                                                                                                                                                                                   | `node2vec`                                                                                                  |
| **node2vec\_params**                         | `dict` | Parameters for node embedding                                                                                                                                                                                                                                                                                                                                                                                                                                                                                                                                                                                                                                                       | `{"dimensions": 1536,"num_walks": 10,"walk_length": 40,"window_size": 2,"iterations": 3,"random_seed": 3,}` |
| **embedding\_func**                          | `EmbeddingFunc` | Function to generate embedding vectors from text                                                                                                                                                                                                                                                                                                                                                                                                                                                                                                                                                                                                                                    | `openai_embed`                                                                                          |
| **embedding\_batch\_num**                    | `int` | Maximum batch size for embedding processes (multiple texts sent per batch)                                                                                                                                                                                                                                                                                                                                                                                                                                                                                                                                                                                                          | `32`                                                                                                        |
| **embedding\_func\_max\_async**              | `int` | Maximum number of concurrent asynchronous embedding processes                                                                                                                                                                                                                                                                                                                                                                                                                                                                                                                                                                                                                       | `16`                                                                                                        |
| **llm\_model\_func**                         | `callable` | Function for LLM generation                                                                                                                                                                                                                                                                                                                                                                                                                                                                                                                                                                                                                                                         | `gpt_4o_mini_complete`                                                                                      |
| **llm\_model\_name**                         | `str` | LLM model name for generation                                                                                                                                                                                                                                                                                                                                                                                                                                                                                                                                                                                                                                                       | `meta-llama/Llama-3.2-1B-Instruct`                                                                          |
| **llm\_model\_max\_token\_size**             | `int` | Maximum token size for LLM generation (affects entity relation summaries)                                                                                                                                                                                                                                                                                                                                                                                                                                                                                                                                                                                                           | `32768`（default value changed by  env var MAX_TOKENS)                                    |
| **llm\_model\_max\_async**                   | `int` | Maximum number of concurrent asynchronous LLM processes                                                                                                                                                                                                                                                                                                                                                                                                                                                                                                                                                                                                                             | `16`（default value changed by  env var MAX_ASYNC)                                           |
| **llm\_model\_kwargs**                       | `dict` | Additional parameters for LLM generation                                                                                                                                                                                                                                                                                                                                                                                                                                                                                                                                                                                                                                            |                                                                                                             |
| **vector\_db\_storage\_cls\_kwargs**         | `dict` | Additional parameters for vector database, like setting the threshold for nodes and relations retrieval.                                                                                                                                                                                                                                                                                                                                                                                                                                                                                                              | cosine_better_than_threshold: 0.2（default value changed by  env var COSINE_THRESHOLD) |
| **enable\_llm\_cache**                       | `bool` | If `TRUE`, stores LLM results in cache; repeated prompts return cached responses                                                                                                                                                                                                                                                                                                                                                                                                                                                                                                                                                                                                    | `TRUE`                                                                                                      |
| **enable\_llm\_cache\_for\_entity\_extract** | `bool` | If `TRUE`, stores LLM results in cache for entity extraction; Good for beginners to debug your application                                                                                                                                                                                                                                                                                                                                                                                                                                                                                                                                                                                  | `TRUE`                                                                                                     |
| **addon\_params**                            | `dict` | Additional parameters, e.g., `{"example_number": 1, "language": "Simplified Chinese", "entity_types": ["organization", "person", "geo", "event"], "insert_batch_size": 10}`: sets example limit, output language, and batch size for document processing                                                                                                                                                                                                                                                                                                                                                                                                                            | `example_number: all examples, language: English, insert_batch_size: 10`                                    |
| **convert\_response\_to\_json\_func**        | `callable` | Not used                                                                                                                                                                                                                                                                                                                                                                                                                                                                                                                                                                                                                                                                            | `convert_response_to_json`                                                                                  |
| **embedding\_cache\_config**                 | `dict` | Configuration for question-answer caching. Contains three parameters:<br>- `enabled`: Boolean value to enable/disable cache lookup functionality. When enabled, the system will check cached responses before generating new answers.<br>- `similarity_threshold`: Float value (0-1), similarity threshold. When a new question's similarity with a cached question exceeds this threshold, the cached answer will be returned directly without calling the LLM.<br>- `use_llm_check`: Boolean value to enable/disable LLM similarity verification. When enabled, LLM will be used as a secondary check to verify the similarity between questions before returning cached answers. | Default: `{"enabled": False, "similarity_threshold": 0.95, "use_llm_check": False}`                         |
|**log\_dir**                                  | `str`  | Directory to store logs.                                                                                                                   | `./`                                                                                                    |

</details>

## Error Handling

<details>
<summary>Click to view error handling details</summary>

The API includes comprehensive error handling:
- File not found errors (404)
- Processing errors (500)
- Supports multiple file encodings (UTF-8 and GBK)
</details>

## API
LightRag can be installed with API support to serve a Fast api interface to perform data upload and indexing/Rag operations/Rescan of the input folder etc..

[LightRag API](lightrag/api/README.md)

## Graph Visualization

<details>
<summary> <b>Graph visualization with html</b> </summary>

* The following code can be found in `examples/graph_visual_with_html.py`

```python
import networkx as nx
from pyvis.network import Network

# Load the GraphML file
G = nx.read_graphml('./dickens/graph_chunk_entity_relation.graphml')

# Create a Pyvis network
net = Network(notebook=True)

# Convert NetworkX graph to Pyvis network
net.from_nx(G)

# Save and display the network
net.show('knowledge_graph.html')
```

</details>

<details>
<summary> <b>Graph visualization with Neo4</b> </summary>


* The following code can be found in `examples/graph_visual_with_neo4j.py`

```python
import os
import json
from lightrag.utils import xml_to_json
from neo4j import GraphDatabase

# Constants
WORKING_DIR = "./dickens"
BATCH_SIZE_NODES = 500
BATCH_SIZE_EDGES = 100

# Neo4j connection credentials
NEO4J_URI = "bolt://localhost:7687"
NEO4J_USERNAME = "neo4j"
NEO4J_PASSWORD = "your_password"

def convert_xml_to_json(xml_path, output_path):
    """Converts XML file to JSON and saves the output."""
    if not os.path.exists(xml_path):
        print(f"Error: File not found - {xml_path}")
        return None

    json_data = xml_to_json(xml_path)
    if json_data:
        with open(output_path, 'w', encoding='utf-8') as f:
            json.dump(json_data, f, ensure_ascii=False, indent=2)
        print(f"JSON file created: {output_path}")
        return json_data
    else:
        print("Failed to create JSON data")
        return None

def process_in_batches(tx, query, data, batch_size):
    """Process data in batches and execute the given query."""
    for i in range(0, len(data), batch_size):
        batch = data[i:i + batch_size]
        tx.run(query, {"nodes": batch} if "nodes" in query else {"edges": batch})

def main():
    # Paths
    xml_file = os.path.join(WORKING_DIR, 'graph_chunk_entity_relation.graphml')
    json_file = os.path.join(WORKING_DIR, 'graph_data.json')

    # Convert XML to JSON
    json_data = convert_xml_to_json(xml_file, json_file)
    if json_data is None:
        return

    # Load nodes and edges
    nodes = json_data.get('nodes', [])
    edges = json_data.get('edges', [])

    # Neo4j queries
    create_nodes_query = """
    UNWIND $nodes AS node
    MERGE (e:Entity {id: node.id})
    SET e.entity_type = node.entity_type,
        e.description = node.description,
        e.source_id = node.source_id,
        e.displayName = node.id
    REMOVE e:Entity
    WITH e, node
    CALL apoc.create.addLabels(e, [node.entity_type]) YIELD node AS labeledNode
    RETURN count(*)
    """

    create_edges_query = """
    UNWIND $edges AS edge
    MATCH (source {id: edge.source})
    MATCH (target {id: edge.target})
    WITH source, target, edge,
         CASE
            WHEN edge.keywords CONTAINS 'lead' THEN 'lead'
            WHEN edge.keywords CONTAINS 'participate' THEN 'participate'
            WHEN edge.keywords CONTAINS 'uses' THEN 'uses'
            WHEN edge.keywords CONTAINS 'located' THEN 'located'
            WHEN edge.keywords CONTAINS 'occurs' THEN 'occurs'
           ELSE REPLACE(SPLIT(edge.keywords, ',')[0], '\"', '')
         END AS relType
    CALL apoc.create.relationship(source, relType, {
      weight: edge.weight,
      description: edge.description,
      keywords: edge.keywords,
      source_id: edge.source_id
    }, target) YIELD rel
    RETURN count(*)
    """

    set_displayname_and_labels_query = """
    MATCH (n)
    SET n.displayName = n.id
    WITH n
    CALL apoc.create.setLabels(n, [n.entity_type]) YIELD node
    RETURN count(*)
    """

    # Create a Neo4j driver
    driver = GraphDatabase.driver(NEO4J_URI, auth=(NEO4J_USERNAME, NEO4J_PASSWORD))

    try:
        # Execute queries in batches
        with driver.session() as session:
            # Insert nodes in batches
            session.execute_write(process_in_batches, create_nodes_query, nodes, BATCH_SIZE_NODES)

            # Insert edges in batches
            session.execute_write(process_in_batches, create_edges_query, edges, BATCH_SIZE_EDGES)

            # Set displayName and labels
            session.run(set_displayname_and_labels_query)

    except Exception as e:
        print(f"Error occurred: {e}")

    finally:
        driver.close()

if __name__ == "__main__":
    main()
```

</details>

<details>
<summary> <b>Graphml 3d visualizer</b> </summary>

LightRag can be installed with Tools support to add extra tools like the graphml 3d visualizer.

[LightRag Visualizer](lightrag/tools/lightrag_visualizer/README.md)

</details>

## Evaluation
### Dataset
The dataset used in LightRAG can be downloaded from [TommyChien/UltraDomain](https://huggingface.co/datasets/TommyChien/UltraDomain).

### Generate Query
LightRAG uses the following prompt to generate high-level queries, with the corresponding code in `example/generate_query.py`.

<details>
<summary> Prompt </summary>

```python
Given the following description of a dataset:

{description}

Please identify 5 potential users who would engage with this dataset. For each user, list 5 tasks they would perform with this dataset. Then, for each (user, task) combination, generate 5 questions that require a high-level understanding of the entire dataset.

Output the results in the following structure:
- User 1: [user description]
    - Task 1: [task description]
        - Question 1:
        - Question 2:
        - Question 3:
        - Question 4:
        - Question 5:
    - Task 2: [task description]
        ...
    - Task 5: [task description]
- User 2: [user description]
    ...
- User 5: [user description]
    ...
```
</details>

### Batch Eval
To evaluate the performance of two RAG systems on high-level queries, LightRAG uses the following prompt, with the specific code available in `example/batch_eval.py`.

<details>
<summary> Prompt </summary>

```python
---Role---
You are an expert tasked with evaluating two answers to the same question based on three criteria: **Comprehensiveness**, **Diversity**, and **Empowerment**.
---Goal---
You will evaluate two answers to the same question based on three criteria: **Comprehensiveness**, **Diversity**, and **Empowerment**.

- **Comprehensiveness**: How much detail does the answer provide to cover all aspects and details of the question?
- **Diversity**: How varied and rich is the answer in providing different perspectives and insights on the question?
- **Empowerment**: How well does the answer help the reader understand and make informed judgments about the topic?

For each criterion, choose the better answer (either Answer 1 or Answer 2) and explain why. Then, select an overall winner based on these three categories.

Here is the question:
{query}

Here are the two answers:

**Answer 1:**
{answer1}

**Answer 2:**
{answer2}

Evaluate both answers using the three criteria listed above and provide detailed explanations for each criterion.

Output your evaluation in the following JSON format:

{{
    "Comprehensiveness": {{
        "Winner": "[Answer 1 or Answer 2]",
        "Explanation": "[Provide explanation here]"
    }},
    "Empowerment": {{
        "Winner": "[Answer 1 or Answer 2]",
        "Explanation": "[Provide explanation here]"
    }},
    "Overall Winner": {{
        "Winner": "[Answer 1 or Answer 2]",
        "Explanation": "[Summarize why this answer is the overall winner based on the three criteria]"
    }}
}}
```
</details>

### Overall Performance Table

|                      | **Agriculture**         |                       | **CS**                |                       | **Legal**             |                       | **Mix**               |                       |
|----------------------|-------------------------|-----------------------|-----------------------|-----------------------|-----------------------|-----------------------|-----------------------|-----------------------|
|                      | NaiveRAG                | **LightRAG**          | NaiveRAG              | **LightRAG**          | NaiveRAG              | **LightRAG**          | NaiveRAG              | **LightRAG**          |
| **Comprehensiveness** | 32.4%                  | **67.6%**             | 38.4%                | **61.6%**             | 16.4%                | **83.6%**             | 38.8%                | **61.2%**             |
| **Diversity**         | 23.6%                  | **76.4%**             | 38.0%                | **62.0%**             | 13.6%                | **86.4%**             | 32.4%                | **67.6%**             |
| **Empowerment**       | 32.4%                  | **67.6%**             | 38.8%                | **61.2%**             | 16.4%                | **83.6%**             | 42.8%                | **57.2%**             |
| **Overall**           | 32.4%                  | **67.6%**             | 38.8%                | **61.2%**             | 15.2%                | **84.8%**             | 40.0%                | **60.0%**             |
|                      | RQ-RAG                  | **LightRAG**          | RQ-RAG               | **LightRAG**          | RQ-RAG               | **LightRAG**          | RQ-RAG               | **LightRAG**          |
| **Comprehensiveness** | 31.6%                  | **68.4%**             | 38.8%                | **61.2%**             | 15.2%                | **84.8%**             | 39.2%                | **60.8%**             |
| **Diversity**         | 29.2%                  | **70.8%**             | 39.2%                | **60.8%**             | 11.6%                | **88.4%**             | 30.8%                | **69.2%**             |
| **Empowerment**       | 31.6%                  | **68.4%**             | 36.4%                | **63.6%**             | 15.2%                | **84.8%**             | 42.4%                | **57.6%**             |
| **Overall**           | 32.4%                  | **67.6%**             | 38.0%                | **62.0%**             | 14.4%                | **85.6%**             | 40.0%                | **60.0%**             |
|                      | HyDE                    | **LightRAG**          | HyDE                 | **LightRAG**          | HyDE                 | **LightRAG**          | HyDE                 | **LightRAG**          |
| **Comprehensiveness** | 26.0%                  | **74.0%**             | 41.6%                | **58.4%**             | 26.8%                | **73.2%**             | 40.4%                | **59.6%**             |
| **Diversity**         | 24.0%                  | **76.0%**             | 38.8%                | **61.2%**             | 20.0%                | **80.0%**             | 32.4%                | **67.6%**             |
| **Empowerment**       | 25.2%                  | **74.8%**             | 40.8%                | **59.2%**             | 26.0%                | **74.0%**             | 46.0%                | **54.0%**             |
| **Overall**           | 24.8%                  | **75.2%**             | 41.6%                | **58.4%**             | 26.4%                | **73.6%**             | 42.4%                | **57.6%**             |
|                      | GraphRAG                | **LightRAG**          | GraphRAG             | **LightRAG**          | GraphRAG             | **LightRAG**          | GraphRAG             | **LightRAG**          |
| **Comprehensiveness** | 45.6%                  | **54.4%**             | 48.4%                | **51.6%**             | 48.4%                | **51.6%**             | **50.4%**            | 49.6%                |
| **Diversity**         | 22.8%                  | **77.2%**             | 40.8%                | **59.2%**             | 26.4%                | **73.6%**             | 36.0%                | **64.0%**             |
| **Empowerment**       | 41.2%                  | **58.8%**             | 45.2%                | **54.8%**             | 43.6%                | **56.4%**             | **50.8%**            | 49.2%                |
| **Overall**           | 45.2%                  | **54.8%**             | 48.0%                | **52.0%**             | 47.2%                | **52.8%**             | **50.4%**            | 49.6%                |

## Reproduce
All the code can be found in the `./reproduce` directory.

### Step-0 Extract Unique Contexts
First, we need to extract unique contexts in the datasets.

<details>
<summary> Code </summary>

```python
def extract_unique_contexts(input_directory, output_directory):

    os.makedirs(output_directory, exist_ok=True)

    jsonl_files = glob.glob(os.path.join(input_directory, '*.jsonl'))
    print(f"Found {len(jsonl_files)} JSONL files.")

    for file_path in jsonl_files:
        filename = os.path.basename(file_path)
        name, ext = os.path.splitext(filename)
        output_filename = f"{name}_unique_contexts.json"
        output_path = os.path.join(output_directory, output_filename)

        unique_contexts_dict = {}

        print(f"Processing file: {filename}")

        try:
            with open(file_path, 'r', encoding='utf-8') as infile:
                for line_number, line in enumerate(infile, start=1):
                    line = line.strip()
                    if not line:
                        continue
                    try:
                        json_obj = json.loads(line)
                        context = json_obj.get('context')
                        if context and context not in unique_contexts_dict:
                            unique_contexts_dict[context] = None
                    except json.JSONDecodeError as e:
                        print(f"JSON decoding error in file {filename} at line {line_number}: {e}")
        except FileNotFoundError:
            print(f"File not found: {filename}")
            continue
        except Exception as e:
            print(f"An error occurred while processing file {filename}: {e}")
            continue

        unique_contexts_list = list(unique_contexts_dict.keys())
        print(f"There are {len(unique_contexts_list)} unique `context` entries in the file {filename}.")

        try:
            with open(output_path, 'w', encoding='utf-8') as outfile:
                json.dump(unique_contexts_list, outfile, ensure_ascii=False, indent=4)
            print(f"Unique `context` entries have been saved to: {output_filename}")
        except Exception as e:
            print(f"An error occurred while saving to the file {output_filename}: {e}")

    print("All files have been processed.")

```
</details>

### Step-1 Insert Contexts
For the extracted contexts, we insert them into the LightRAG system.

<details>
<summary> Code </summary>

```python
def insert_text(rag, file_path):
    with open(file_path, mode='r') as f:
        unique_contexts = json.load(f)

    retries = 0
    max_retries = 3
    while retries < max_retries:
        try:
            rag.insert(unique_contexts)
            break
        except Exception as e:
            retries += 1
            print(f"Insertion failed, retrying ({retries}/{max_retries}), error: {e}")
            time.sleep(10)
    if retries == max_retries:
        print("Insertion failed after exceeding the maximum number of retries")
```
</details>

### Step-2 Generate Queries

We extract tokens from the first and the second half of each context in the dataset, then combine them as dataset descriptions to generate queries.

<details>
<summary> Code </summary>

```python
tokenizer = GPT2Tokenizer.from_pretrained('gpt2')

def get_summary(context, tot_tokens=2000):
    tokens = tokenizer.tokenize(context)
    half_tokens = tot_tokens // 2

    start_tokens = tokens[1000:1000 + half_tokens]
    end_tokens = tokens[-(1000 + half_tokens):1000]

    summary_tokens = start_tokens + end_tokens
    summary = tokenizer.convert_tokens_to_string(summary_tokens)

    return summary
```
</details>

### Step-3 Query
For the queries generated in Step-2, we will extract them and query LightRAG.

<details>
<summary> Code </summary>

```python
def extract_queries(file_path):
    with open(file_path, 'r') as f:
        data = f.read()

    data = data.replace('**', '')

    queries = re.findall(r'- Question \d+: (.+)', data)

    return queries
```
</details>

## Star History

<a href="https://star-history.com/#HKUDS/LightRAG&Date">
 <picture>
   <source media="(prefers-color-scheme: dark)" srcset="https://api.star-history.com/svg?repos=HKUDS/LightRAG&type=Date&theme=dark" />
   <source media="(prefers-color-scheme: light)" srcset="https://api.star-history.com/svg?repos=HKUDS/LightRAG&type=Date" />
   <img alt="Star History Chart" src="https://api.star-history.com/svg?repos=HKUDS/LightRAG&type=Date" />
 </picture>
</a>

## Contribution

Thank you to all our contributors!

<a href="https://github.com/HKUDS/LightRAG/graphs/contributors">
  <img src="https://contrib.rocks/image?repo=HKUDS/LightRAG" />
</a>

## 🌟Citation

```python
@article{guo2024lightrag,
title={LightRAG: Simple and Fast Retrieval-Augmented Generation},
author={Zirui Guo and Lianghao Xia and Yanhua Yu and Tu Ao and Chao Huang},
year={2024},
eprint={2410.05779},
archivePrefix={arXiv},
primaryClass={cs.IR}
}
```
**Thank you for your interest in our work!**<|MERGE_RESOLUTION|>--- conflicted
+++ resolved
@@ -420,270 +420,6 @@
 
 <details>
 <summary> <b>Insert Custom KG</b> </summary>
-
-```python
-rag = LightRAG(
-     working_dir=WORKING_DIR,
-     llm_model_func=llm_model_func,
-     embedding_func=EmbeddingFunc(
-          embedding_dim=embedding_dimension,
-          max_token_size=8192,
-          func=embedding_func,
-     ),
-)
-
-custom_kg = {
-    "entities": [
-        {
-            "entity_name": "CompanyA",
-            "entity_type": "Organization",
-            "description": "A major technology company",
-            "source_id": "Source1"
-        },
-        {
-            "entity_name": "ProductX",
-            "entity_type": "Product",
-            "description": "A popular product developed by CompanyA",
-            "source_id": "Source1"
-        }
-    ],
-    "relationships": [
-        {
-            "src_id": "CompanyA",
-            "tgt_id": "ProductX",
-            "description": "CompanyA develops ProductX",
-            "keywords": "develop, produce",
-            "weight": 1.0,
-            "source_id": "Source1"
-        }
-    ],
-    "chunks": [
-        {
-            "content": "ProductX, developed by CompanyA, has revolutionized the market with its cutting-edge features.",
-            "source_id": "Source1",
-        },
-        {
-            "content": "PersonA is a prominent researcher at UniversityB, focusing on artificial intelligence and machine learning.",
-            "source_id": "Source2",
-        },
-        {
-            "content": "None",
-            "source_id": "UNKNOWN",
-        },
-    ],
-}
-
-rag.insert_custom_kg(custom_kg)
-```
-</details>
-
-## Insert
-
-#### Basic Insert
-
-```python
-# Basic Insert
-rag.insert("Text")
-```
-
-<details>
-  <summary> <b> Batch Insert </b></summary>
-
-```python
-# Basic Batch Insert: Insert multiple texts at once
-rag.insert(["TEXT1", "TEXT2",...])
-
-# Batch Insert with custom batch size configuration
-rag = LightRAG(
-    working_dir=WORKING_DIR,
-    addon_params={
-        "insert_batch_size": 20  # Process 20 documents per batch
-    }
-)
-rag.insert(["TEXT1", "TEXT2", "TEXT3", ...])  # Documents will be processed in batches of 20
-```
-
-The `insert_batch_size` parameter in `addon_params` controls how many documents are processed in each batch during insertion. This is useful for:
-- Managing memory usage with large document collections
-- Optimizing processing speed
-- Providing better progress tracking
-- Default value is 10 if not specified
-
-</details>
-
-
-<details>
-  <summary><b>Incremental Insert</b></summary>
-
-```python
-# Incremental Insert: Insert new documents into an existing LightRAG instance
-rag = LightRAG(
-     working_dir=WORKING_DIR,
-     llm_model_func=llm_model_func,
-     embedding_func=EmbeddingFunc(
-          embedding_dim=embedding_dimension,
-          max_token_size=8192,
-          func=embedding_func,
-     ),
-)
-
-with open("./newText.txt") as f:
-    rag.insert(f.read())
-```
-
-</details>
-
-<details>
-  <summary><b>Insert using Pipeline</b></summary>
-
-The `apipeline_enqueue_documents` and `apipeline_process_enqueue_documents` functions allow you to perform incremental insertion of documents into the graph.
-
-This is useful for scenarios where you want to process documents in the background while still allowing the main thread to continue executing.
-
-And using a routine to process news documents.
-
-```python
-rag = LightRAG(..)
-await rag.apipeline_enqueue_documents(input)
-# Your routine in loop
-await rag.apipeline_process_enqueue_documents(input)
-```
-
-</details>
-
-<details>
-  <summary><b>Insert Multi-file Type Support</b></summary>
-
-The `textract` supports reading file types such as TXT, DOCX, PPTX, CSV, and PDF.
-
-```python
-import textract
-
-file_path = 'TEXT.pdf'
-text_content = textract.process(file_path)
-
-rag.insert(text_content.decode('utf-8'))
-```
-</details>
-
-## Storage
-
-<details>
-<summary> <b>Using Neo4J for Storage</b> </summary>
-
-* For production level scenarios you will most likely want to leverage an enterprise solution
-* for KG storage. Running Neo4J in Docker is recommended for seamless local testing.
-* See: https://hub.docker.com/_/neo4j
-
-```python
-export NEO4J_URI="neo4j://localhost:7687"
-export NEO4J_USERNAME="neo4j"
-export NEO4J_PASSWORD="password"
-
-# When you launch the project be sure to override the default KG: NetworkX
-# by specifying kg="Neo4JStorage".
-
-# Note: Default settings use NetworkX
-# Initialize LightRAG with Neo4J implementation.
-WORKING_DIR = "./local_neo4jWorkDir"
-
-rag = LightRAG(
-    working_dir=WORKING_DIR,
-    llm_model_func=gpt_4o_mini_complete,  # Use gpt_4o_mini_complete LLM model
-    graph_storage="Neo4JStorage", #<-----------override KG default
-    log_level="DEBUG"  #<-----------override log_level default
-)
-```
-see test_neo4j.py for a working example.
-
-</details>
-
-<details>
-<summary> <b>Using PostgreSQL for Storage</b> </summary>
-
-For production level scenarios you will most likely want to leverage an enterprise solution. PostgreSQL can provide a one-stop solution for you as KV store, VectorDB (pgvector) and GraphDB (apache AGE).
-* PostgreSQL is lightweight,the whole binary distribution including all necessary plugins can be zipped to 40MB: Ref to [Windows Release](https://github.com/ShanGor/apache-age-windows/releases/tag/PG17%2Fv1.5.0-rc0) as it is easy to install for Linux/Mac.
-* If you prefer docker, please start with this image if you are a beginner to avoid hiccups (DO read the overview): https://hub.docker.com/r/shangor/postgres-for-rag
-* How to start? Ref to: [examples/lightrag_zhipu_postgres_demo.py](https://github.com/HKUDS/LightRAG/blob/main/examples/lightrag_zhipu_postgres_demo.py)
-* Create index for AGE example: (Change below `dickens` to your graph name if necessary)
-  ```sql
-  load 'age';
-  SET search_path = ag_catalog, "$user", public;
-  CREATE INDEX CONCURRENTLY entity_p_idx ON dickens."Entity" (id);
-  CREATE INDEX CONCURRENTLY vertex_p_idx ON dickens."_ag_label_vertex" (id);
-  CREATE INDEX CONCURRENTLY directed_p_idx ON dickens."DIRECTED" (id);
-  CREATE INDEX CONCURRENTLY directed_eid_idx ON dickens."DIRECTED" (end_id);
-  CREATE INDEX CONCURRENTLY directed_sid_idx ON dickens."DIRECTED" (start_id);
-  CREATE INDEX CONCURRENTLY directed_seid_idx ON dickens."DIRECTED" (start_id,end_id);
-  CREATE INDEX CONCURRENTLY edge_p_idx ON dickens."_ag_label_edge" (id);
-  CREATE INDEX CONCURRENTLY edge_sid_idx ON dickens."_ag_label_edge" (start_id);
-  CREATE INDEX CONCURRENTLY edge_eid_idx ON dickens."_ag_label_edge" (end_id);
-  CREATE INDEX CONCURRENTLY edge_seid_idx ON dickens."_ag_label_edge" (start_id,end_id);
-  create INDEX CONCURRENTLY vertex_idx_node_id ON dickens."_ag_label_vertex" (ag_catalog.agtype_access_operator(properties, '"node_id"'::agtype));
-  create INDEX CONCURRENTLY entity_idx_node_id ON dickens."Entity" (ag_catalog.agtype_access_operator(properties, '"node_id"'::agtype));
-  CREATE INDEX CONCURRENTLY entity_node_id_gin_idx ON dickens."Entity" using gin(properties);
-  ALTER TABLE dickens."DIRECTED" CLUSTER ON directed_sid_idx;
-
-  -- drop if necessary
-  drop INDEX entity_p_idx;
-  drop INDEX vertex_p_idx;
-  drop INDEX directed_p_idx;
-  drop INDEX directed_eid_idx;
-  drop INDEX directed_sid_idx;
-  drop INDEX directed_seid_idx;
-  drop INDEX edge_p_idx;
-  drop INDEX edge_sid_idx;
-  drop INDEX edge_eid_idx;
-  drop INDEX edge_seid_idx;
-  drop INDEX vertex_idx_node_id;
-  drop INDEX entity_idx_node_id;
-  drop INDEX entity_node_id_gin_idx;
-  ```
-* Known issue of the Apache AGE: The released versions got below issue:
-  > You might find that the properties of the nodes/edges are empty.
-  > It is a known issue of the release version: https://github.com/apache/age/pull/1721
-  >
-  > You can Compile the AGE from source code and fix it.
-
-</details>
-
-<details>
-<summary> <b>Using Faiss for Storage</b> </summary>
-
-- Install the required dependencies:
-```
-pip install faiss-cpu
-```
-You can also install `faiss-gpu` if you have GPU support.
-
-- Here we are using `sentence-transformers` but you can also use `OpenAIEmbedding` model with `3072` dimensions.
-
-```
-async def embedding_func(texts: list[str]) -> np.ndarray:
-    model = SentenceTransformer('all-MiniLM-L6-v2')
-    embeddings = model.encode(texts, convert_to_numpy=True)
-    return embeddings
-
-# Initialize LightRAG with the LLM model function and embedding function
-    rag = LightRAG(
-        working_dir=WORKING_DIR,
-        llm_model_func=llm_model_func,
-        embedding_func=EmbeddingFunc(
-            embedding_dim=384,
-            max_token_size=8192,
-            func=embedding_func,
-        ),
-        vector_storage="FaissVectorDBStorage",
-        vector_db_storage_cls_kwargs={
-            "cosine_better_than_threshold": 0.3  # Your desired threshold
-        }
-    )
-```
-
-<<<<<<< HEAD
-</details>
-=======
-### Insert Custom KG
 
 ```python
 rag = LightRAG(
@@ -744,7 +480,215 @@
         },
     ],
 }
->>>>>>> 7fab9acc
+
+rag.insert_custom_kg(custom_kg)
+```
+</details>
+
+## Insert
+
+#### Basic Insert
+
+```python
+# Basic Insert
+rag.insert("Text")
+```
+
+<details>
+  <summary> <b> Batch Insert </b></summary>
+
+```python
+# Basic Batch Insert: Insert multiple texts at once
+rag.insert(["TEXT1", "TEXT2",...])
+
+# Batch Insert with custom batch size configuration
+rag = LightRAG(
+    working_dir=WORKING_DIR,
+    addon_params={
+        "insert_batch_size": 20  # Process 20 documents per batch
+    }
+)
+rag.insert(["TEXT1", "TEXT2", "TEXT3", ...])  # Documents will be processed in batches of 20
+```
+
+The `insert_batch_size` parameter in `addon_params` controls how many documents are processed in each batch during insertion. This is useful for:
+- Managing memory usage with large document collections
+- Optimizing processing speed
+- Providing better progress tracking
+- Default value is 10 if not specified
+
+</details>
+
+
+<details>
+  <summary><b>Incremental Insert</b></summary>
+
+```python
+# Incremental Insert: Insert new documents into an existing LightRAG instance
+rag = LightRAG(
+     working_dir=WORKING_DIR,
+     llm_model_func=llm_model_func,
+     embedding_func=EmbeddingFunc(
+          embedding_dim=embedding_dimension,
+          max_token_size=8192,
+          func=embedding_func,
+     ),
+)
+
+with open("./newText.txt") as f:
+    rag.insert(f.read())
+```
+
+</details>
+
+<details>
+  <summary><b>Insert using Pipeline</b></summary>
+
+The `apipeline_enqueue_documents` and `apipeline_process_enqueue_documents` functions allow you to perform incremental insertion of documents into the graph.
+
+This is useful for scenarios where you want to process documents in the background while still allowing the main thread to continue executing.
+
+And using a routine to process news documents.
+
+```python
+rag = LightRAG(..)
+await rag.apipeline_enqueue_documents(input)
+# Your routine in loop
+await rag.apipeline_process_enqueue_documents(input)
+```
+
+</details>
+
+<details>
+  <summary><b>Insert Multi-file Type Support</b></summary>
+
+The `textract` supports reading file types such as TXT, DOCX, PPTX, CSV, and PDF.
+
+```python
+import textract
+
+file_path = 'TEXT.pdf'
+text_content = textract.process(file_path)
+
+rag.insert(text_content.decode('utf-8'))
+```
+</details>
+
+## Storage
+
+<details>
+<summary> <b>Using Neo4J for Storage</b> </summary>
+
+* For production level scenarios you will most likely want to leverage an enterprise solution
+* for KG storage. Running Neo4J in Docker is recommended for seamless local testing.
+* See: https://hub.docker.com/_/neo4j
+
+```python
+export NEO4J_URI="neo4j://localhost:7687"
+export NEO4J_USERNAME="neo4j"
+export NEO4J_PASSWORD="password"
+
+# When you launch the project be sure to override the default KG: NetworkX
+# by specifying kg="Neo4JStorage".
+
+# Note: Default settings use NetworkX
+# Initialize LightRAG with Neo4J implementation.
+WORKING_DIR = "./local_neo4jWorkDir"
+
+rag = LightRAG(
+    working_dir=WORKING_DIR,
+    llm_model_func=gpt_4o_mini_complete,  # Use gpt_4o_mini_complete LLM model
+    graph_storage="Neo4JStorage", #<-----------override KG default
+    log_level="DEBUG"  #<-----------override log_level default
+)
+```
+see test_neo4j.py for a working example.
+
+</details>
+
+<details>
+<summary> <b>Using PostgreSQL for Storage</b> </summary>
+
+For production level scenarios you will most likely want to leverage an enterprise solution. PostgreSQL can provide a one-stop solution for you as KV store, VectorDB (pgvector) and GraphDB (apache AGE).
+* PostgreSQL is lightweight,the whole binary distribution including all necessary plugins can be zipped to 40MB: Ref to [Windows Release](https://github.com/ShanGor/apache-age-windows/releases/tag/PG17%2Fv1.5.0-rc0) as it is easy to install for Linux/Mac.
+* If you prefer docker, please start with this image if you are a beginner to avoid hiccups (DO read the overview): https://hub.docker.com/r/shangor/postgres-for-rag
+* How to start? Ref to: [examples/lightrag_zhipu_postgres_demo.py](https://github.com/HKUDS/LightRAG/blob/main/examples/lightrag_zhipu_postgres_demo.py)
+* Create index for AGE example: (Change below `dickens` to your graph name if necessary)
+  ```sql
+  load 'age';
+  SET search_path = ag_catalog, "$user", public;
+  CREATE INDEX CONCURRENTLY entity_p_idx ON dickens."Entity" (id);
+  CREATE INDEX CONCURRENTLY vertex_p_idx ON dickens."_ag_label_vertex" (id);
+  CREATE INDEX CONCURRENTLY directed_p_idx ON dickens."DIRECTED" (id);
+  CREATE INDEX CONCURRENTLY directed_eid_idx ON dickens."DIRECTED" (end_id);
+  CREATE INDEX CONCURRENTLY directed_sid_idx ON dickens."DIRECTED" (start_id);
+  CREATE INDEX CONCURRENTLY directed_seid_idx ON dickens."DIRECTED" (start_id,end_id);
+  CREATE INDEX CONCURRENTLY edge_p_idx ON dickens."_ag_label_edge" (id);
+  CREATE INDEX CONCURRENTLY edge_sid_idx ON dickens."_ag_label_edge" (start_id);
+  CREATE INDEX CONCURRENTLY edge_eid_idx ON dickens."_ag_label_edge" (end_id);
+  CREATE INDEX CONCURRENTLY edge_seid_idx ON dickens."_ag_label_edge" (start_id,end_id);
+  create INDEX CONCURRENTLY vertex_idx_node_id ON dickens."_ag_label_vertex" (ag_catalog.agtype_access_operator(properties, '"node_id"'::agtype));
+  create INDEX CONCURRENTLY entity_idx_node_id ON dickens."Entity" (ag_catalog.agtype_access_operator(properties, '"node_id"'::agtype));
+  CREATE INDEX CONCURRENTLY entity_node_id_gin_idx ON dickens."Entity" using gin(properties);
+  ALTER TABLE dickens."DIRECTED" CLUSTER ON directed_sid_idx;
+
+  -- drop if necessary
+  drop INDEX entity_p_idx;
+  drop INDEX vertex_p_idx;
+  drop INDEX directed_p_idx;
+  drop INDEX directed_eid_idx;
+  drop INDEX directed_sid_idx;
+  drop INDEX directed_seid_idx;
+  drop INDEX edge_p_idx;
+  drop INDEX edge_sid_idx;
+  drop INDEX edge_eid_idx;
+  drop INDEX edge_seid_idx;
+  drop INDEX vertex_idx_node_id;
+  drop INDEX entity_idx_node_id;
+  drop INDEX entity_node_id_gin_idx;
+  ```
+* Known issue of the Apache AGE: The released versions got below issue:
+  > You might find that the properties of the nodes/edges are empty.
+  > It is a known issue of the release version: https://github.com/apache/age/pull/1721
+  >
+  > You can Compile the AGE from source code and fix it.
+
+</details>
+
+<details>
+<summary> <b>Using Faiss for Storage</b> </summary>
+
+- Install the required dependencies:
+```
+pip install faiss-cpu
+```
+You can also install `faiss-gpu` if you have GPU support.
+
+- Here we are using `sentence-transformers` but you can also use `OpenAIEmbedding` model with `3072` dimensions.
+
+```
+async def embedding_func(texts: list[str]) -> np.ndarray:
+    model = SentenceTransformer('all-MiniLM-L6-v2')
+    embeddings = model.encode(texts, convert_to_numpy=True)
+    return embeddings
+
+# Initialize LightRAG with the LLM model function and embedding function
+    rag = LightRAG(
+        working_dir=WORKING_DIR,
+        llm_model_func=llm_model_func,
+        embedding_func=EmbeddingFunc(
+            embedding_dim=384,
+            max_token_size=8192,
+            func=embedding_func,
+        ),
+        vector_storage="FaissVectorDBStorage",
+        vector_db_storage_cls_kwargs={
+            "cosine_better_than_threshold": 0.3  # Your desired threshold
+        }
+    )
+```
+
+</details>
 
 ## Delete
 
